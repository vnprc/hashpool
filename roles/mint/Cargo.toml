[package]
name = "mint"
version = "0.1.0"
edition = "2021"

[dependencies]
anyhow = "1"
axum = "0.6"
home = "0.5"
tokio = { version = "1", features = ["full"] }
tracing = "0.1"
tracing-subscriber = { version = "0.3", features = ["env-filter"] }
bip39 = "2.0"
redis = { version = "0.23", features = ["tokio-comp"] }
tokio-stream = "0.1"
serde = { version = "1", features = ["derive"] }
serde_json = "1"
bitcoin = { version= "0.32.2" }

<<<<<<< HEAD
cdk = { git = "https://github.com/vnprc/cdk.git", package = "cdk", rev = "64ec7f6f" }
cdk-axum = { git = "https://github.com/vnprc/cdk.git", package = "cdk-axum", rev = "64ec7f6f", features = ["redis"]  }
cdk-mintd = { git = "https://github.com/vnprc/cdk.git", package = "cdk-mintd", rev = "64ec7f6f" }
cdk-sqlite = { git = "https://github.com/vnprc/cdk.git", package = "cdk-sqlite", rev = "64ec7f6f" }
cdk-redb = { git = "https://github.com/vnprc/cdk.git", package = "cdk-redb", rev = "64ec7f6f" }
=======
cdk = { git = "https://github.com/vnprc/cdk.git", package = "cdk", rev = "773af52b" }
cdk-axum = { git = "https://github.com/vnprc/cdk.git", package = "cdk-axum", rev = "773af52b" }
cdk-mintd = { git = "https://github.com/vnprc/cdk.git", package = "cdk-mintd", rev = "773af52b" }
cdk-sqlite = { git = "https://github.com/vnprc/cdk.git", package = "cdk-sqlite", rev = "773af52b" }
cdk-redb = { git = "https://github.com/vnprc/cdk.git", package = "cdk-redb", rev = "773af52b" }
toml = "0.8.22"

shared_config = { path = "../roles-utils/config" }
>>>>>>> a2b7339b
<|MERGE_RESOLUTION|>--- conflicted
+++ resolved
@@ -17,19 +17,11 @@
 serde_json = "1"
 bitcoin = { version= "0.32.2" }
 
-<<<<<<< HEAD
 cdk = { git = "https://github.com/vnprc/cdk.git", package = "cdk", rev = "64ec7f6f" }
 cdk-axum = { git = "https://github.com/vnprc/cdk.git", package = "cdk-axum", rev = "64ec7f6f", features = ["redis"]  }
 cdk-mintd = { git = "https://github.com/vnprc/cdk.git", package = "cdk-mintd", rev = "64ec7f6f" }
 cdk-sqlite = { git = "https://github.com/vnprc/cdk.git", package = "cdk-sqlite", rev = "64ec7f6f" }
 cdk-redb = { git = "https://github.com/vnprc/cdk.git", package = "cdk-redb", rev = "64ec7f6f" }
-=======
-cdk = { git = "https://github.com/vnprc/cdk.git", package = "cdk", rev = "773af52b" }
-cdk-axum = { git = "https://github.com/vnprc/cdk.git", package = "cdk-axum", rev = "773af52b" }
-cdk-mintd = { git = "https://github.com/vnprc/cdk.git", package = "cdk-mintd", rev = "773af52b" }
-cdk-sqlite = { git = "https://github.com/vnprc/cdk.git", package = "cdk-sqlite", rev = "773af52b" }
-cdk-redb = { git = "https://github.com/vnprc/cdk.git", package = "cdk-redb", rev = "773af52b" }
 toml = "0.8.22"
 
-shared_config = { path = "../roles-utils/config" }
->>>>>>> a2b7339b
+shared_config = { path = "../roles-utils/config" }